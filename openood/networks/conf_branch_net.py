import torch.nn as nn


class ConfBranchNet(nn.Module):
    def __init__(self, backbone, num_classes):
        super(ConfBranchNet, self).__init__()

        self.backbone = backbone
<<<<<<< HEAD
        self.fc = nn.Linear(num_classes, num_classes)
        self.confidence = nn.Linear(num_classes, 1)
=======

        self.fc = nn.Linear(backbone.feature_size, num_classes)
        self.confidence = nn.Linear(backbone.feature_size, 1)
>>>>>>> 4f8a80c7

    # test conf
    def forward(self, x, return_confidence=False):

        _, feature = self.backbone(x, return_feature=True)

        pred = self.fc(feature)
        confidence = self.confidence(feature)

        if return_confidence:
            return pred, confidence
        else:
            return pred<|MERGE_RESOLUTION|>--- conflicted
+++ resolved
@@ -6,14 +6,9 @@
         super(ConfBranchNet, self).__init__()
 
         self.backbone = backbone
-<<<<<<< HEAD
-        self.fc = nn.Linear(num_classes, num_classes)
-        self.confidence = nn.Linear(num_classes, 1)
-=======
 
         self.fc = nn.Linear(backbone.feature_size, num_classes)
         self.confidence = nn.Linear(backbone.feature_size, 1)
->>>>>>> 4f8a80c7
 
     # test conf
     def forward(self, x, return_confidence=False):
