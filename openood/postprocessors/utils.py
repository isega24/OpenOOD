from openood.utils import Config

from .base_postprocessor import BasePostprocessor
from .ebo_postprocessor import EBOPostprocessor
from .gmm_postprocessor import GMMPostprocessor
from .godin_postprocessor import GodinPostprocessor
from .mds_postprocessor import MDSPostprocessor
from .odin_postprocessor import ODINPostprocessor
from .patchcore_postprocessor import PatchcorePostprocessor
from .openmax_poseprocessor import OpenMax
from .react_postprocessor import ReactPostprocessor


def get_postprocessor(config: Config):
    postprocessors = {
        'msp': BasePostprocessor,
        'ebo': EBOPostprocessor,
        'odin': ODINPostprocessor,
        'mds': MDSPostprocessor,
        'gmm': GMMPostprocessor,
        'Patchcore': PatchcorePostprocessor,
        'OpenMax': OpenMax,
        'react': ReactPostprocessor,
<<<<<<< HEAD
=======
        'vim': VIMPostprocessor,
        'gradnorm': GradNormPostprocessor,
        'godin': GodinPostprocessor,
>>>>>>> 0bd2b977
    }

    return postprocessors[config.postprocessor.name](config)<|MERGE_RESOLUTION|>--- conflicted
+++ resolved
@@ -21,12 +21,9 @@
         'Patchcore': PatchcorePostprocessor,
         'OpenMax': OpenMax,
         'react': ReactPostprocessor,
-<<<<<<< HEAD
-=======
         'vim': VIMPostprocessor,
         'gradnorm': GradNormPostprocessor,
         'godin': GodinPostprocessor,
->>>>>>> 0bd2b977
     }
 
     return postprocessors[config.postprocessor.name](config)