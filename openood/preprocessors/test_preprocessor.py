import torchvision.transforms as tvs_trans

from openood.utils.config import Config

from .base_preprocessor import BasePreprocessor
from .transform import (Convert, center_crop_dict, interpolation_modes,
                        normalization_dict)


class TestStandardPreProcessor(BasePreprocessor):
    """For test and validation dataset standard image transformation."""
    def __init__(self, config: Config, split):
        dataset_name = config.dataset.name.split('_')[0]
        image_size = config.dataset.image_size
        pre_size = center_crop_dict[image_size]
        if dataset_name in normalization_dict.keys():
            mean = normalization_dict[dataset_name][0]
            std = normalization_dict[dataset_name][1]
        else:
            mean = [0.5, 0.5, 0.5]
            std = [0.5, 0.5, 0.5]

<<<<<<< HEAD
        # TODO: fix
        try:
            interpolation = config.dataset[split].interpolation
        except KeyError:
            interpolation = config.ood_dataset.interpolation

        interpolation = interpolation_modes[interpolation]
=======
        if split == 'test' or 'val':
            interpolation = interpolation_modes[config.dataset[split].interpolation]
        else: # for ood (split = csid, nearood, farood)
            interpolation = interpolation_modes[config.ood_dataset.interpolation]
>>>>>>> b572b5ff

        self.transform = tvs_trans.Compose([
            Convert('RGB'),
            tvs_trans.Resize(pre_size, interpolation=interpolation),
            tvs_trans.CenterCrop(image_size),
            tvs_trans.ToTensor(),
            tvs_trans.Normalize(mean=mean, std=std),
        ])

    def setup(self, **kwargs):
        pass

    def __call__(self, image):
        return self.transform(image)<|MERGE_RESOLUTION|>--- conflicted
+++ resolved
@@ -20,20 +20,12 @@
             mean = [0.5, 0.5, 0.5]
             std = [0.5, 0.5, 0.5]
 
-<<<<<<< HEAD
-        # TODO: fix
         try:
             interpolation = config.dataset[split].interpolation
         except KeyError:
             interpolation = config.ood_dataset.interpolation
 
         interpolation = interpolation_modes[interpolation]
-=======
-        if split == 'test' or 'val':
-            interpolation = interpolation_modes[config.dataset[split].interpolation]
-        else: # for ood (split = csid, nearood, farood)
-            interpolation = interpolation_modes[config.ood_dataset.interpolation]
->>>>>>> b572b5ff
 
         self.transform = tvs_trans.Compose([
             Convert('RGB'),
